--- conflicted
+++ resolved
@@ -3,13 +3,8 @@
 
 function observation()
     f_o(u, p, t) = u .* (0.0 .- 0.8 .* log.(u))
-<<<<<<< HEAD
-    trange = (0.0f0, 6.0f0)
-    prob = ODEProblem(f_o, 0.01, trange, dt=0.01, saveat=0.01)
-=======
     trange = (0.0, 6.0)
     prob = ODEProblem(f_o, 0.01, trange, dt = 0.01, saveat = 0.01)
->>>>>>> b3842f04
     sol = solve(prob, Tsit5())
     return sol.u
 end

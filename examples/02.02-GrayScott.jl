--- conflicted
+++ resolved
@@ -202,10 +202,8 @@
     algo;
     callback = callback,
     maxiters = 50);
-<<<<<<< HEAD
+
 # We may get `**Warning:** Instability detected. Aborting` for the first time steps of the training. This is due to the stiff nature of the GS model as explained earlier. The training will continue after the first few steps.
-=======
->>>>>>> 803e7a4b
 pinit = result_neuralode.u;
 θ = pinit
 optprob = Optimization.OptimizationProblem(optf, pinit);

--- conflicted
+++ resolved
@@ -164,19 +164,6 @@
     adaptive = false,
     dt = dt_train,
     saveat = saveat_train);
-<<<<<<< HEAD
-# Let's also define a secondary auxiliary CNODE that will be used in case the previous one is unstable
-# (Not necessary)
-#t_train_range_2 = (0.0f0, saveat_train * 2)
-#t_train_range_2 = t_train_range
-#training_CNODE_2 = NeuralODE(f_closed_CNODE,
-#    t_train_range_2,
-#    Tsit5(),
-#    adaptive = false,
-#    dt = 0.5 * dt_train,
-#    saveat = saveat_train);
-=======
->>>>>>> 40d3cf8a
 
 # Create the loss
 include("coupling_functions/functions_CNODE_loss.jl");

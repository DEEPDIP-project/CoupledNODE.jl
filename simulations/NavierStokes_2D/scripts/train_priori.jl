--- conflicted
+++ resolved
@@ -47,24 +47,14 @@
 
 # * Define the callback
 callbackstate_val, callback_val = create_callback(
-<<<<<<< HEAD
     closure, θ, test_io_post[ig], loss_priori_lux, st, batch_size = 64,
-    rng = rng, do_plot = true, plot_train = true)
-=======
-    closure, θ, test_io_post[ig], loss_priori_lux, st, batch_size = 100,
     rng = rng, do_plot = false, plot_train = false, device = dev)
->>>>>>> c63aedfc
 
 # * Training (via Lux)
 opt = ClipAdam = OptimiserChain(Adam(T(1.0e-2)), ClipGrad(1));
 loss, tstate = train(closure, θ, st, dataloader_prior, loss_priori_lux;
-<<<<<<< HEAD
-    nepochs = 1000, ad_type = Optimization.AutoZygote(),
-    alg = opt, cpu = true, callback = callback_val);
-=======
     nepochs = 50, ad_type = Optimization.AutoZygote(),
-    alg = OptimizationOptimisers.Adam(0.1), cpu = cpu, callback = callback_val)
->>>>>>> c63aedfc
+    alg = opt, cpu = cpu, callback = callback_val)
 # the trained parameters at the end of the training are: 
 θ_priori = tstate.parameters
 

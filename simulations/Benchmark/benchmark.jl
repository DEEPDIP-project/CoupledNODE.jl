#! format: off
if false                      #src
    include("src/Benchmark.jl") #src
end                           #src

@info "Script started"
@info VERSION

using Pkg
@info Pkg.status()

# Color palette for consistent theme throughout paper
palette = (; color = ["#3366cc", "#cc0000", "#669900", "#ff9900"])

########################################################################## #src
# Read the configuration file
using IncompressibleNavierStokes
using NeuralClosure
using CoupledNODE
using Lux
using LuxCUDA
NS = Base.get_extension(CoupledNODE, :NavierStokes)
function load_config()
    try
        @info "Reading configuration file from ENV"
        return NS.read_config(ENV["CONF_FILE"])
    catch
        @info "Reading configuration file from default"
        return NS.read_config("configs/conf_2.yaml")
    end
end
conf = load_config()

#global conf
#conf = nothing
#try
#    conf = NS.read_config(ENV["CONF_FILE"])
#    @info "Reading configuration file from ENV"
#catch
#    @info "Reading configuration file from default"
#    conf = NS.read_config("configs/conf.yaml")
#end
########################################################################## #src

# Choose where to put output
basedir = haskey(ENV, "DEEPDIP") ? ENV["DEEPDIP"] : @__DIR__
outdir = joinpath(basedir, "output", "kolmogorov")
closure_name = conf["closure"]["name"]
outdir_model = joinpath(outdir, closure_name)
plotdir = joinpath(outdir, "plots", closure_name)
logdir = joinpath(outdir, "logs", closure_name)
ispath(outdir) || mkpath(outdir)
ispath(outdir_model) || mkpath(outdir_model)
ispath(plotdir) || mkpath(plotdir)
ispath(logdir) || mkpath(logdir)

# Turn off plots for array jobs.
# If all the workers do this at the same time, one might
# error when saving the file at the same time
doplot() = true

########################################################################## #src

# ## Configure logger ``

using Benchmark
using Dates

# Write output to file, as the default SLURM file is not updated often enough
isslurm = haskey(ENV, "SLURM_JOB_ID")
if isslurm
    jobid = parse(Int, ENV["SLURM_JOB_ID"])
    taskid = parse(Int, ENV["SLURM_ARRAY_TASK_ID"])
    logfile = "job=$(jobid)_task=$(taskid)_$(Dates.now()).out"
else
    taskid = nothing
    logfile = "log_$(Dates.now()).out"
end
logfile = joinpath(logdir, logfile)
setsnelliuslogger(logfile)

@info "# A-posteriori analysis: Forced turbulence (2D)"

# ## Load packages

@info "Loading packages"

using Accessors
using Adapt
using CairoMakie
using CoupledNODE: loss_priori_lux, create_loss_post_lux
using CUDA
using DifferentialEquations
using IncompressibleNavierStokes.RKMethods
using JLD2
using LaTeXStrings
using LinearAlgebra
using Lux
using LuxCUDA
using NNlib
using Optimisers
using ParameterSchedulers
using Random
using SparseArrays


# ## Random number seeds
#
# Use a new RNG with deterministic seed for each code "section"
# so that e.g. training batch selection does not depend on whether we
# generated fresh filtered DNS data or loaded existing one (the
# generation of which would change the state of a global RNG).
#
# Note: Using `rng = Random.default_rng()` twice seems to point to the
# same RNG, and mutating one also mutates the other.
# `rng = Xoshiro()` creates an independent copy each time.
#
# We define all the seeds here.

seeds = NS.load_seeds(conf)

########################################################################## #src

# ## Hardware selection

# Precision
T = eval(Meta.parse(conf["T"]))

# Device
if CUDA.functional()
    ## For running on a CUDA compatible GPU
    @info "Running on CUDA"
<<<<<<< HEAD
    cuda_active = true
=======
    @info CUDA.versioninfo()
>>>>>>> a0f72f9b
    backend = CUDABackend()
    CUDA.allowscalar(false)
    device = x -> adapt(CuArray, x)
    clean() = (GC.gc(); CUDA.reclaim())
else
    ## For running on CPU.
    ## Consider reducing the sizes of DNS, LES, and CNN layers if
    ## you want to test run on a laptop.
    @warn "Running on CPU"
    cuda_active = false
    backend = CPU()
    device = identity
    clean() = nothing
end
conf["params"]["backend"] = deepcopy(backend)
@info backend

########################################################################## #src

# ## Data generation
#
# Create filtered DNS data for training, validation, and testing.

# Parameters
params = NS.load_params(conf)
@info params

# DNS seeds
ntrajectory = conf["ntrajectory"]
dns_seeds = splitseed(seeds.dns, ntrajectory)
dns_seeds_train = dns_seeds[1:ntrajectory-2]
dns_seeds_valid = dns_seeds[ntrajectory-1:ntrajectory-1]
dns_seeds_test = dns_seeds[ntrajectory:ntrajectory]

# Create data
docreatedata = conf["docreatedata"]
docreatedata && createdata(; params, seeds = dns_seeds, outdir, taskid, backend)
@info "Data generated"

# Computational time
docomp = conf["docomp"]
docomp && let
    comptime, datasize = 0.0, 0.0
    for seed in dns_seeds
        comptime += load(
            getdatafile(outdir, params.nles[1], params.filters[1], seed),
            "comptime",
        )
    end
    for seed in dns_seeds, nles in params.nles, Φ in params.filters
        data = namedtupleload(getdatafile(outdir, nles, Φ, seed))
        datasize += Base.summarysize(data)
    end
    @info "Data" comptime
    @info "Data" comptime / 60 datasize * 1e-9
    clean()
end

# LES setups
setups = map(nles -> getsetup(; params, nles), params.nles);

########################################################################## #src

# ## CNN closure model

# All training sessions will start from the same θ₀
# for a fair comparison.

using Lux:relu
closure, θ_start, st = NS.load_model(conf)
# Get the same model structure in INS format
closure_INS, θ_INS = cnn(;
    setup = setups[1],
    radii = conf["closure"]["radii"],
    channels = conf["closure"]["channels"],
    activations = conf["closure"]["activations"],
    use_bias = conf["closure"]["use_bias"],
    rng = Xoshiro(seeds.θ_start),
)
@assert device(θ_start) == device(θ_INS)

@info "Initialized CNN with $(length(θ_start)) parameters"

# Give the CNN a test run
# Note: Data and parameters are stored on the CPU, and
# must be moved to the GPU before use (with `device`)
let
    @info "CNN warm up run"
    using NeuralClosure.Zygote
    u = randn(T, 32, 32, 2, 10) |> device
    θ = θ_start |> device
    closure(u, θ, st)
    gradient(θ -> sum(closure(u, θ, st)[1]), θ)
    clean()
end

########################################################################## #src

# ## Training

# ### A-priori training
#
# Train one set of CNN parameters for each of the filter types and grid sizes.
# Use the same batch selection random seed for each training setup.
# Save parameters to disk after each run.
# Plot training progress (for a validation data batch).

# Train
let
    dotrain = conf["priori"]["dotrain"]
    nepoch = conf["priori"]["nepoch"]
    dotrain && trainprior(;
        params,
        priorseed = seeds.prior,
        dns_seeds_train,
        dns_seeds_valid,
        taskid,
        outdir,
        plotdir,
        closure,
        closure_name,
        θ_start,
        st,
        opt = eval(Meta.parse(conf["priori"]["opt"])),
        batchsize = conf["priori"]["batchsize"],
        do_plot = conf["priori"]["do_plot"],
        plot_train = conf["priori"]["plot_train"],
        nepoch,
    )
end

# Load learned parameters and training times
priortraining = loadprior(outdir, closure_name, params.nles, params.filters)
θ_cnn_prior = map(p -> copyto!(copy(θ_start), p.θ), priortraining)
@info "" θ_cnn_prior .|> extrema # Check that parameters are within reasonable bounds

# Training times
map(p -> p.comptime, priortraining)
map(p -> p.comptime, priortraining) |> vec .|> x -> round(x; digits = 1)
map(p -> p.comptime, priortraining) |> sum |> x -> x / 60 # Minutes

# ## Plot training history

with_theme(; palette) do
    doplot() || return
    fig = Figure(; size = (950, 250))
    for (ig, nles) in enumerate(params.nles)
        ax = Axis(
            fig[1, ig];
            title = "n = $(nles)",
            xlabel = "Iteration",
            ylabel = "A-priori error",
            ylabelvisible = ig == 1,
            yticksvisible = ig == 1,
            yticklabelsvisible = ig == 1,
        )
        ylims!(-0.05, 1.05)
        lines!(
            ax,
#            [Point2f(0, 1), Point2f(priortraining[ig, 1].lhist_nomodel[end][1], 1)];
            priortraining[ig, 1].lhist_nomodel,
            label = "No closure",
            linestyle = :dash,
        )
        for (ifil, Φ) in enumerate(params.filters)
            label = Φ isa FaceAverage ? "FA" : "VA"
            lines!(ax, priortraining[ig, ifil].lhist_val; label)
        end
    end
    axes = filter(x -> x isa Axis, fig.content)
    linkaxes!(axes...)
    Legend(fig[1, end+1], axes[1])
    figdir = joinpath(plotdir, "priortraining")
    ispath(figdir) || mkpath(figdir)
    save("$figdir/validationerror.pdf", fig)
    display(fig)
end

########################################################################## #src

# ### A-posteriori training
#
# Train one set of CNN parameters for each
# projection order, filter type and grid size.
# Use the same batch selection random seed for each training setup.
# Save parameters to disk after each combination.
# Plot training progress (for a validation data batch).
#
# [INS] The time stepper `RKProject` allows for choosing when to project.
# [CNODE] Only DCF (last) is supported since it appears to be the best one.

projectorders = eval(Meta.parse(conf["posteriori"]["projectorders"]))
nprojectorders = length(projectorders)
@assert nprojectorders == 1 "Only DCF should be done"

# Train
let
    dotrain = conf["posteriori"]["dotrain"]
    nepoch = conf["posteriori"]["nepoch"]
<<<<<<< HEAD
    nepoch = 20
=======
>>>>>>> a0f72f9b
    dotrain && trainpost(;
        params,
        projectorders,
        outdir,
        plotdir,
        taskid,
        postseed = seeds.post,
        dns_seeds_train,
        dns_seeds_valid,
        nunroll = conf["posteriori"]["nunroll"],
        closure,
        θ_start = θ_cnn_prior,
        st,
        opt = eval(Meta.parse(conf["posteriori"]["opt"])),
        nunroll_valid = conf["posteriori"]["nunroll_valid"],
        nepoch,
        dt = eval(Meta.parse(conf["posteriori"]["dt"])),
        do_plot = conf["posteriori"]["do_plot"],
        plot_train = conf["posteriori"]["plot_train"],
    )
end

# Load learned parameters and training times

posttraining = loadpost(outdir, params.nles, params.filters, projectorders)
θ_cnn_post = map(p -> copyto!(copy(θ_start), p.θ), posttraining)
@info "" θ_cnn_post .|> extrema # Check that parameters are within reasonable bounds

# Training times
map(p -> p.comptime, posttraining) ./ 60
map(p -> p.comptime, posttraining) |> sum |> x -> x / 60
map(p -> p.comptime, posttraining) |> x -> reshape(x, :, nprojectorders) .|> x -> round(x; digits = 1)

# ## Plot a-posteriori training history

with_theme(; palette) do
    doplot() || return
    fig = Figure(; size = (950, 400))
    for (iorder, projectorder) in enumerate(projectorders)
        axes = []
        for (ig, nles) in enumerate(params.nles)
            ax = Axis(
                fig[iorder, ig];
                title = "n = $(nles)",
                xlabel = "Iteration",
                ylabel = projectorder == ProjectOrder.First ? "DIF" : "DCF",
                ylabelvisible = ig == 1,
                ylabelfont = :bold,
                titlevisible = iorder == 1,
                xlabelvisible = iorder == 2,
                xticksvisible = iorder == 2,
                xticklabelsvisible = iorder == 2,
            )
            for (ifil, Φ) in enumerate(params.filters)
                postfile = Benchmark.getpostfile(outdir, nles, Φ, projectorder)
                check = namedtupleload(postfile)
                # print the keys of the checkpoint
                (; lhist_val) = check[1]
                label = Φ isa FaceAverage ? "FA" : "VA"
                lines!(ax, lhist_val; color = Cycled(ifil + 1), label)
            end
            ig == 4 && iorder == 1 && axislegend(ax)
            push!(axes, ax)
        end
        # linkaxes!(axes...)
    end
    # axes = filter(x -> x isa Axis, fig.content)
    # linkaxes!(axes...)
    # Legend(fig[:, end+1], filter(x -> x isa Axis, fig.content)[1])
    Label(fig[0, :], "A-posteriori error"; valign = :bottom, font = :bold)
    rowgap!(fig.layout, 10)
    figdir = joinpath(plotdir, "posttraining")
    ispath(figdir) || mkpath(figdir)
    save("$figdir/validationerror.pdf", fig)
    display(fig)
end

########################################################################## #src

# ## Prediction errors

# ### Compute a-priori errors
#
# Note that it is still interesting to compute the a-priori errors for the
# a-posteriori trained CNN.
let
    eprior = (;
        nomodel = ones(T, length(params.nles)),
        prior = zeros(T, size(θ_cnn_prior)),
        post = zeros(T, size(θ_cnn_post)),
    )
    for (ifil, Φ) in enumerate(params.filters), (ig, nles) in enumerate(params.nles)
        @info "Computing a-priori errors" Φ nles

        setup = getsetup(; params, nles)
        data = map(s -> namedtupleload(getdatafile(outdir, nles, Φ, s)), dns_seeds_test)
        testset = create_io_arrays(data, setup)
        i = 1:min(1000, size(testset.u, 4))
        u, c = testset.u[:, :, :, i], testset.c[:, :, :, i]
        testset = (u, c) |> device
        priori_err(θ) = loss_priori_lux(closure, θ, st, testset)
        eprior.prior[ig, ifil] = priori_err(device(θ_cnn_prior[ig, ifil]))[1]
        for iorder in eachindex(projectorders)
            eprior.post[ig, ifil, iorder] = priori_err(device(θ_cnn_post[ig, ifil, iorder]))[1]
        end
    end
    jldsave(joinpath(outdir_model, "eprior.jld2"); eprior...)
end
clean()

eprior = namedtupleload(joinpath(outdir_model, "eprior.jld2"))

########################################################################## #src

# ### Compute a-posteriori errors

let
    sample = namedtupleload(
        getdatafile(outdir, params.nles[1], params.filters[1], dns_seeds_test[1]),
    )
    sample.t[100]
end

let
    s = (length(params.nles), length(params.filters), length(projectorders))
    epost = (;
        nomodel = zeros(T, s),
        cnn_prior = zeros(T, s),
        cnn_post = zeros(T, s),
    )
    for (iorder, projectorder) in enumerate(projectorders),
        (ifil, Φ) in enumerate(params.filters),
        (ig, nles) in enumerate(params.nles)

        @info "Computing a-posteriori errors" projectorder Φ nles
        I = CartesianIndex(ig, ifil, iorder)
        setup = getsetup(; params, nles)
        psolver = psolver_spectral(setup)
        sample = namedtupleload(getdatafile(outdir, nles, Φ, dns_seeds_test[1]))
        it = 1:100
        data = (;
            u = selectdim(sample.u, ndims(sample.u), it) |> collect |> device,
            t = sample.t[it],
        )
        dt = T(1e-3)

        ## No model
        dudt_nomod = NS.create_right_hand_side(
            setup, psolver)
        err_post = create_loss_post_lux(dudt_nomod; sciml_solver = Tsit5(), dt = dt)
        epost.nomodel[I] = err_post(closure, θ_cnn_post[I].*0 , st, data)[1]
        # with closure
        dudt = NS.create_right_hand_side_with_closure(
            setup, psolver, closure, st)
        err_post = create_loss_post_lux(dudt; sciml_solver = Tsit5(), dt = dt)
        epost.cnn_prior[I] = err_post(closure, device(θ_cnn_prior[ig, ifil]), st, data)[1]
        epost.cnn_post[I] =  err_post(closure, device(θ_cnn_post[I]), st, data)[1]
        clean()
    end
    jldsave(joinpath(outdir_model, "epost.jld2"); epost...)
end

epost = namedtupleload(joinpath(outdir_model, "epost.jld2"))


########################################################################## #src

# ### Plot a-priori errors

# Better for PDF export
CairoMakie.activate!()

with_theme(; palette) do
    fig = Figure(; size = (800, 300))
    axes = []
    for (ifil, Φ) in enumerate(params.filters)
        ax = Axis(
            fig[1, ifil];
            xscale = log10,
            xticks = params.nles,
            xlabel = "Resolution",
            # title = "Relative a-priori error $(ifil == 1 ? " (FA)" : " (VA)")",
            # title = "$(Φ isa FaceAverage ? "FA" : "VA")",
            title = "$(Φ isa FaceAverage ? "Face-averaging" : "Volume-averaging")",
            ylabel = "A-priori error",
            ylabelvisible = ifil == 1,
            yticksvisible = ifil == 1,
            yticklabelsvisible = ifil == 1,
        )
        for (e, marker, label, color) in [
            (eprior.nomodel, :circle, "No closure", Cycled(1)),
            (eprior.prior[:, ifil], :utriangle, "CNN (prior)", Cycled(2)),
            (eprior.post[:, ifil, 1], :diamond, "CNN (post, DCF)", Cycled(3)),
        ]
            scatterlines!(params.nles, e; marker, color, label)
        end
        # axislegend(; position = :lb)
        ylims!(ax, (T(-0.05), T(1.05)))
        push!(axes, ax)
    end
    Legend(fig[1, end+1], axes[1])
    save("$plotdir/eprior.pdf", fig)
    display(fig)
end

########################################################################## #src

# ### Plot a-posteriori errors

# Better for PDF export
CairoMakie.activate!()

with_theme(; palette) do
    doplot() || return
    fig = Figure(; size = (800, 300))
    linestyles = [:solid, :dash]
    linestyles = [:solid]
    for (iorder, projectorder) in enumerate(projectorders)
        lesmodel = iorder == 1 ? "DCF" : "DCF"
        (; nles) = params
        ax = Axis(
            fig[1, iorder];
            xscale = log10,
            yscale = log10,
            xticks = nles,
            xlabel = "Resolution",
            title = "$lesmodel",
            ylabel = "A-posteriori error",
            ylabelvisible = iorder == 1,
            yticksvisible = iorder == 1,
            yticklabelsvisible = iorder == 1,
        )
        for (e, marker, label, color) in [
            (epost.nomodel, :circle, "No closure", Cycled(1)),
            (epost.cnn_prior, :rect, "CNN (Lprior)", Cycled(3)),
            (epost.cnn_post, :diamond, "CNN (Lpost)", Cycled(4)),
        ]
            for (ifil, linestyle) in enumerate(linestyles)
                ifil == 2 && (label = nothing)
                scatterlines!(nles, e[:, ifil, iorder]; color, linestyle, marker, label)
            end
        end
        # ylims!(ax, (T(0.025), T(1.00)))
    end
    linkaxes!(filter(x -> x isa Axis, fig.content)...)
    g = GridLayout(fig[1, end+1])
    Legend(g[1, 1], filter(x -> x isa Axis, fig.content)[1]; valign = :bottom)
    Legend(
        g[2, 1],
        map(s -> LineElement(; color = :black, linestyle = s), linestyles),
        ["FA"];
        orientation = :horizontal,
        valign = :top,
    )
    rowsize!(g, 1, Relative(1 / 2))
    save("$plotdir/epost.pdf", fig)
    display(fig)
end

########################################################################## #src

# ## Energy evolution

# ### Compute total kinetic energy as a function of time

let
    s = length(params.nles), length(params.filters), length(projectorders)
    keys = [:ref, :nomodel, :cnn_prior, :cnn_post]
    divergencehistory = (; map(k -> k => fill(Point2f[], s), keys)...)
    energyhistory = (; map(k -> k => fill(Point2f[], s), keys)...)
    for (iorder, projectorder) in enumerate(projectorders),
        (ifil, Φ) in enumerate(params.filters),
        (ig, nles) in enumerate(params.nles)

        I = CartesianIndex(ig, ifil, iorder)
        @info "Computing divergence and kinetic energy" projectorder Φ nles
        setup = getsetup(; params, nles)
        psolver = default_psolver(setup)
        sample = namedtupleload(getdatafile(outdir, nles, Φ, dns_seeds_test[1]))
        ustart = selectdim(sample.u, ndims(sample.u), 1) |> collect |> device
        T = eltype(ustart)

        # Shorter time for DIF
        t_DIF = T(1)

        # Reference trajectories
        divergencehistory.ref[I] = let
            div = scalarfield(setup)
            udev = vectorfield(setup)
            it = 1:5:length(sample.t)
            map(it) do it
                t = sample.t[it]
                u = selectdim(sample.u, ndims(sample.u), it)
                copyto!(udev, u)
                IncompressibleNavierStokes.divergence!(div, udev, setup)
                d = view(div, setup.grid.Ip)
                d = sum(abs2, d) / length(d)
                d = sqrt(d)
                Point2f(t, d)
            end
        end
        energyhistory.ref[I] = let
            it = 1:5:length(sample.t)
            udev = vectorfield(setup)
            map(it) do it
                t = sample.t[it]
                u = selectdim(sample.u, ndims(sample.u), it)
                copyto!(udev, u)
                Point2f(t, total_kinetic_energy(udev, setup))
            end
        end

        nupdate = 5
        writer = processor() do state
            div = scalarfield(setup)
            dhist = Point2f[]
            ehist = zeros(Point2f, 0)
            on(state) do (; u, t, n)
                if n % nupdate == 0
                    IncompressibleNavierStokes.divergence!(div, u, setup)
                    d = view(div, setup.grid.Ip)
                    d = sum(abs2, d) / length(d)
                    d = sqrt(d)
                    push!(dhist, Point2f(t, d))
                    e = total_kinetic_energy(u, setup)
                    push!(ehist, Point2f(t, e))
                end
            end
            state[] = state[] # Compute initial divergence
            (; dhist, ehist)
        end

        for (sym, closure_model, θ) in [
            (:nomodel, nothing, nothing),
            (:cnn_prior, wrappedclosure(closure_INS, setup), device(θ_cnn_prior[ig, ifil])),
            (:cnn_post, wrappedclosure(closure_INS, setup), device(θ_cnn_post[I])),
        ]
            _, results = solve_unsteady(;
                setup = (; setup..., closure_model),
                ustart,
                tlims = (
                    sample.t[1],
                    projectorder == ProjectOrder.First ? t_DIF : sample.t[end],
                ),
                Δt_min = T(1e-5),
                method = RKProject(params.method, projectorder),
                processors = (; writer, logger = timelogger(; nupdate = 500)),
                psolver,
                θ,
            )
            divergencehistory[sym][I] = results.writer.dhist
            energyhistory[sym][I] = results.writer.ehist
        end
    end
    jldsave(joinpath(outdir, "history.jld2"); energyhistory, divergencehistory)
    clean()
end

(; divergencehistory, energyhistory) = namedtupleload(joinpath(outdir, "history.jld2"));

########################################################################## #src

# Check that energy is within reasonable bounds
energyhistory.ref .|> extrema
energyhistory.nomodel .|> extrema
energyhistory.cnn_prior .|> extrema
energyhistory.cnn_post .|> extrema

# Check that divergence is within reasonable bounds
divergencehistory.ref .|> extrema
divergencehistory.nomodel .|> extrema
divergencehistory.cnn_prior .|> extrema
divergencehistory.cnn_post .|> extrema

########################################################################## #src

# ### Plot energy evolution

# Better for PDF export
CairoMakie.activate!()

with_theme(; palette) do
    doplot() || return
    for (igrid, nles) in enumerate(params.nles)
        @info "Plotting energy evolution" nles
        fig = Figure(; size = (800, 450))
        g = GridLayout(fig[1, 1])
        for (iorder, projectorder) in enumerate(projectorders),
            (ifil, Φ) in enumerate(params.filters)

            I = CartesianIndex(igrid, ifil, iorder)
            subfig = g[ifil, iorder]
            ax = Axis(
                subfig;
                # xscale = log10,
                # yscale = log10,
                xlabel = "t",
                # ylabel = Φ isa FaceAverage ? "Face-average" : "Volume-average",
                ylabel = "E(t)",
                # ylabelfont = :bold,
                title = projectorder == ProjectOrder.First ? "DIF" : "DCF",
                titlevisible = ifil == 1,
                xlabelvisible = ifil == 2,
                xticksvisible = ifil == 2,
                xticklabelsvisible = ifil == 2,
                ylabelvisible = iorder == 1,
                yticksvisible = iorder == 1,
                yticklabelsvisible = iorder == 1,
            )
            # xlims!(ax, (1e-2, 5.0))
            # xlims!(ax, (0.0, 1.0))
            # ylims!(ax, (1.3, 2.3))
            plots = [
                (energyhistory.nomodel, :solid, 1, "No closure"),
                (energyhistory.cnn_prior, :solid, 3, "CNN (prior)"),
                (energyhistory.cnn_post, :solid, 4, "CNN (post)"),
                (energyhistory.ref, :dash, 1, "Reference"),
            ]
            for (p, linestyle, i, label) in plots
                lines!(ax, p[I]; color = Cycled(i), linestyle, label)
                iorder == 1 && xlims!(-0.05, 1.05)
                # iorder == 1 && ylims!(1.1, 3.1)
                ylims!(1.3, 3.0)
            end

            # Plot zoom-in box
            if iorder == 2
                tlims = iorder == 1 ? (0.05, 0.2) : (0.8, 1.2)
                i1 = findfirst(p -> p[1] > tlims[1], energyhistory.ref[I])
                i2 = findfirst(p -> p[1] > tlims[2], energyhistory.ref[I])
                tlims = energyhistory.ref[I][i1][1], energyhistory.ref[I][i2][1]
                klims = energyhistory.ref[I][i1][2], energyhistory.ref[I][i2][2]
                dk = klims[2] - klims[1]
                # klims = klims[1] - 0.2 * dk, klims[2] + 0.2 * dk
                w = iorder == 1 ? 0.2 : 0.1
                klims = klims[1] + w * dk, klims[2] - w * dk
                box = [
                    Point2f(tlims[1], klims[1]),
                    Point2f(tlims[2], klims[1]),
                    Point2f(tlims[2], klims[2]),
                    Point2f(tlims[1], klims[2]),
                    Point2f(tlims[1], klims[1]),
                ]
                lines!(ax, box; color = :black)
                ax2 = Axis(
                    subfig;
                    # bbox = BBox(0.8, 0.9, 0.2, 0.3),
                    width = Relative(0.35),
                    height = Relative(0.35),
                    halign = 0.05,
                    valign = 0.95,
                    limits = (tlims..., klims...),
                    xscale = log10,
                    yscale = log10,
                    xticksvisible = false,
                    xticklabelsvisible = false,
                    xgridvisible = false,
                    yticksvisible = false,
                    yticklabelsvisible = false,
                    ygridvisible = false,
                    backgroundcolor = :white,
                )
                # https://discourse.julialang.org/t/makie-inset-axes-and-their-drawing-order/60987/5
                translate!(ax2.scene, 0, 0, 10)
                translate!(ax2.elements[:background], 0, 0, 9)
                for (p, linestyle, i, label) in plots
                    lines!(ax2, p[igrid, ifil, iorder]; color = Cycled(i), linestyle, label)
                end
            end

            Label(
                g[ifil, 0],
                # Φ isa FaceAverage ? "Face-average" : "Volume-average";
                Φ isa FaceAverage ? "FA" : "VA";
                # halign = :right,
                font = :bold,
                # rotation = pi/2,
                tellheight = false,
            )
        end
        colgap!(g, 10)
        rowgap!(g, 10)
        # colsize!(g, 1, Relative(1 / 5))
        Legend(fig[:, end+1], filter(x -> x isa Axis, fig.content)[1])
        name = "$plotdir/energy_evolution/"
        ispath(name) || mkpath(name)
        save("$(name)/nles=$(nles).pdf", fig)
        display(fig)
    end
end

########################################################################## #src

# ### Plot Divergence

# Better for PDF export
CairoMakie.activate!()

with_theme(; palette) do
    doplot() || return
    islog = true
    for (igrid, nles) in enumerate(params.nles)
        @info "Plotting divergence" nles
        fig = Figure(; size = (800, 450))
        for (iorder, projectorder) in enumerate(projectorders),
            (ifil, Φ) in enumerate(params.filters)

            I = CartesianIndex(igrid, ifil, iorder)
            subfig = fig[ifil, iorder]
            ax = Axis(
                subfig;
                yscale = islog ? log10 : identity,
                xlabel = "t",
                ylabel = Φ isa FaceAverage ? "Face-average" : "Volume-average",
                ylabelfont = :bold,
                title = projectorder == ProjectOrder.First ? "DIF" : "DCF",
                titlevisible = ifil == 1,
                xlabelvisible = ifil == 2,
                xticksvisible = ifil == 2,
                xticklabelsvisible = ifil == 2,
                ylabelvisible = iorder == 1,
                yticksvisible = iorder == 1,
                yticklabelsvisible = iorder == 1,
            )
            lines!(ax, divergencehistory.nomodel[I]; label = "No closure")
            lines!(ax, divergencehistory.cnn_prior[I]; label = "CNN (prior)")
            lines!(ax, divergencehistory.cnn_post[I]; label = "CNN (post)")
            lines!(
                ax,
                divergencehistory.ref[I];
                color = Cycled(1),
                linestyle = :dash,
                label = "Reference",
            )
            islog && ylims!(ax, (T(1e-6), T(1e3)))
            iorder == 1 && xlims!(ax, (-0.05, 1.05))
        end
        rowgap!(fig.layout, 10)
        colgap!(fig.layout, 10)
        Legend(fig[:, end+1], filter(x -> x isa Axis, fig.content)[1])
        name = "$plotdir/divergence/"
        ispath(name) || mkpath(name)
        save("$(name)/nles=$(nles).pdf", fig)
        display(fig)
    end
end

########################################################################## #src

# ## Solutions at different times

let
    s = length(params.nles), length(params.filters), length(projectorders)
    temp = zeros(T, ntuple(Returns(0), params.D + 1))
    keys = [:ref, :nomodel, :cnn_prior, :cnn_post]
    times = T[0.1, 0.5, 1.0, 5.0]
    itime_max_DIF = 3
    times_exact = copy(times)
    utimes = map(t -> (; map(k -> k => fill(temp, s), keys)...), times)
    for (iorder, projectorder) in enumerate(projectorders),
        (ifil, Φ) in enumerate(params.filters),
        (igrid, nles) in enumerate(params.nles)

        @info "Computing test solutions" projectorder Φ nles
        I = CartesianIndex(igrid, ifil, iorder)
        setup = getsetup(; params, nles)
        psolver = default_psolver(setup)
        sample = namedtupleload(getdatafile(outdir, nles, Φ, dns_seeds_test[1]))
        ustart = selectdim(sample.u, ndims(sample.u), 1) |> collect
        t = sample.t
        solve(ustart, tlims, closure_model, θ) =
            solve_unsteady(;
                setup = (; setup..., closure_model),
                ustart = device(ustart),
                tlims,
                method = RKProject(params.method, projectorder),
                psolver,
                θ,
            )[1].u .|> Array
        t1 = t[1]
        for i in eachindex(times)
            # Only first times for First
            i > itime_max_DIF && projectorder == ProjectOrder.First && continue

            # Time interval
            t0 = t1
            t1 = times[i]

            # Adjust t1 to be exactly on a reference time
            it = findfirst(>(t1), t)
            if isnothing(it)
                # Not found: Final time
                it = length(t)
            end
            t1 = t[it]
            tlims = (t0, t1)
            times_exact[i] = t1

            getprev(i, sym) = i == 1 ? ustart : utimes[i-1][sym][I]

            # Compute fields
            utimes[i].ref[I] = selectdim(sample.u, ndims(sample.u), it) |> collect
            utimes[i].nomodel[I,:] = solve(getprev(i, :nomodel), tlims, nothing, nothing)
            utimes[i].cnn_prior[I,:] = solve(
                getprev(i, :cnn_prior),
                tlims,
                wrappedclosure(closure, setup),
                device(θ_cnn_prior[igrid, ifil]),
            )
            utimes[i].cnn_post[I,:] = solve(
                getprev(i, :cnn_post),
                tlims,
                wrappedclosure(closure, setup),
                device(θ_cnn_post[I]),
            )
        end
        clean()
    end
    jldsave("$outdir/solutions.jld2"; u = utimes, t = times_exact, itime_max_DIF)
end;

# Load solution
solutions = namedtupleload("$outdir/solutions.jld2");

########################################################################## #src

# ### Plot spectra
#
# Plot kinetic energy spectra.

with_theme(; palette) do
    doplot() || return
    for (ifil, Φ) in enumerate(params.filters), (igrid, nles) in enumerate(params.nles)
        @info "Plotting spectra" Φ nles
        fig = Figure(; size = (800, 450))
        fil = Φ isa FaceAverage ? "face-average" : "volume-average"
        setup = getsetup(; params, nles)
        (; Ip) = setup.grid
        (; inds, κ, K) = IncompressibleNavierStokes.spectral_stuff(setup)
        kmax = maximum(κ)
        allaxes = []
        for (iorder, projectorder) in enumerate(projectorders)
            rowaxes = []
            for (itime, t) in enumerate(solutions.t)
                # Only first time for First
                projectorder == ProjectOrder.First &&
                    itime > solutions.itime_max_DIF &&
                    continue

                fields = map(
                    k -> solutions.u[itime][k][igrid, ifil, iorder] |> device,
                    [:ref, :nomodel, :cnn_prior, :cnn_post],
                )
                specs = map(fields) do u
                    state = (; u)
                    spec = observespectrum(state; setup)
                    spec.ehat[]
                end
                ## Build inertial slope above energy
                logkrange = [0.45 * log(kmax), 0.85 * log(kmax)]
                krange = exp.(logkrange)
                slope, slopelabel = -T(3), L"$\kappa^{-3}$"
                slopeconst = maximum(specs[1] ./ κ .^ slope)
                offset = 3
                inertia = offset .* slopeconst .* krange .^ slope
                ## Nice ticks
                logmax = round(Int, log2(kmax + 1))
                # xticks = T(2) .^ (0:logmax)
                if logmax > 5
                    xticks = T[1, 4, 16, 64, 256]
                else
                    xticks = T[1, 2, 4, 8, 16, 32]
                end
                ## Make plot
                irow = projectorder == ProjectOrder.First ? 2 : 1
                subfig = fig[irow, itime]
                ax = Axis(
                    subfig;
                    xticks,
                    xlabel = "κ",
                    xlabelvisible = irow == 2,
                    xticksvisible = irow == 2,
                    xticklabelsvisible = irow == 2,
                    ylabel = projectorder == ProjectOrder.First ? "DIF" : "DCF",
                    ylabelfont = :bold,
                    ylabelvisible = itime == 1,
                    yticksvisible = itime == 1,
                    yticklabelsvisible = itime == 1,
                    xscale = log2,
                    yscale = log10,
                    limits = (1, kmax, T(1e-8), T(1)),
                    title = irow == 1 ? "t = $(round(t; digits = 1))" : "",
                )

                # Plot zoom-in box
                k1, k2 = klims = extrema(κ)
                center = 0.8
                dk = 0.025
                logklims = (center - dk) * log(k2), (center + dk) * log(k2)
                k1, k2 = klims = exp.(logklims)
                i1 = findfirst(>(k1), κ)
                i2 = findfirst(>(k2), κ)
                elims = specs[1][i1], specs[1][i2]
                loge1, loge2 = log.(elims)
                de = (loge1 - loge2) * 0.05
                logelims = loge1 + de, loge2 - de
                elims = exp.(logelims)
                box = [
                    Point2f(klims[1], elims[1]),
                    Point2f(klims[2], elims[1]),
                    Point2f(klims[2], elims[2]),
                    Point2f(klims[1], elims[2]),
                    Point2f(klims[1], elims[1]),
                ]
                ax_zoom = Axis(
                    subfig;
                    width = Relative(0.45),
                    height = Relative(0.4),
                    halign = 0.05,
                    valign = 0.05,
                    limits = (klims..., reverse(elims)...),
                    xscale = log10,
                    yscale = log10,
                    xticksvisible = false,
                    xticklabelsvisible = false,
                    xgridvisible = false,
                    yticksvisible = false,
                    yticklabelsvisible = false,
                    ygridvisible = false,
                    backgroundcolor = :white,
                )
                # https://discourse.julialang.org/t/makie-inset-axes-and-their-drawing-order/60987/5
                translate!(ax_zoom.scene, 0, 0, 10)
                translate!(ax_zoom.elements[:background], 0, 0, 9)

                # Plot lines in both axes
                for ax in (ax, ax_zoom)
                    lines!(ax, κ, specs[2]; color = Cycled(1), label = "No model")
                    lines!(ax, κ, specs[4]; color = Cycled(3), label = "CNN (prior)")
                    lines!(ax, κ, specs[5]; color = Cycled(4), label = "CNN (post)")
                    lines!(
                        ax,
                        κ,
                        specs[1];
                        color = Cycled(1),
                        linestyle = :dash,
                        label = "Reference",
                    )
                    lines!(
                        ax,
                        krange,
                        inertia;
                        color = Cycled(1),
                        label = slopelabel,
                        linestyle = :dot,
                    )
                end

                # Show box in main plot
                lines!(ax, box; color = :black)

                # axislegend(ax; position = :lb)
                autolimits!(ax)

                push!(allaxes, ax)
                push!(rowaxes, ax)
            end
            linkaxes!(rowaxes...)
        end
        # linkaxes!(allaxes...)
        # linkaxes!(filter(x -> x isa Axis, fig.content)...)
        Legend(
            fig[2, solutions.itime_max_DIF+1:end],
            fig.content[1];
            tellwidth = false,
            tellheight = false,
            # width = Auto(false),
            # height = Auto(false),
            # halign = :left,
            # framevisible = false,
        )
        Label(
            fig[0, 1:end],
            "Energy spectra ($fil, n = $nles)";
            valign = :bottom,
            font = :bold,
        )
        rowgap!(fig.layout, 10)
        colgap!(fig.layout, 10)
        # ylims!(ax, (T(1e-3), T(0.35)))
        specdir = "$plotdir/spectra/"
        ispath(specdir) || mkpath(specdir)
        name = splatfileparts(; filter = Φ, nles)
        save("$specdir/$name.pdf", fig)
        display(fig)
    end
end

########################################################################## #src

# ### Plot fields

# Export to PNG, otherwise each volume gets represented
# as a separate rectangle in the PDF
# (takes time to load in the article PDF)
GLMakie.activate!()

with_theme(; palette) do
    doplot() || return
    ## Reference box for eddy comparison
    x1 = 0.3
    x2 = 0.5
    y1 = 0.5
    y2 = 0.7
    box = [
        Point2f(x1, y1),
        Point2f(x2, y1),
        Point2f(x2, y2),
        Point2f(x1, y2),
        Point2f(x1, y1),
    ]
    for (ifil, Φ) in enumerate(params.filters)
        Φ isa FaceAverage || continue
        # fig = Figure(; size = (710, 400))
        fig = Figure(; size = (770, 360))
        irow = 0
        itime = 3
        for (igrid, nles) in enumerate(params.nles)
            itime == 1 && (nles in [32, 64] || continue)
            itime == 3 && (nles in [64, 128] || continue)
            # nles in [128, 256] || continue
            irow += 1
            setup = getsetup(; params, nles)
            (; Ip, xp) = setup.grid
            xplot = xp[1][2:end-1], xp[2][2:end-1]
            xplot = xplot .|> Array
            # lesmodel = iorder == 1 ? "DIF" : "DCF"
            # fig = fieldplot(
            #     (; u, temp = nothing, t = T(0));
            #     setup,
            #     title,
            #     docolorbar = false,
            #     size = (500, 500),
            # )

            utime = solutions.u[itime]
            icol = 0

            for (u, title) in [
                (utime.nomodel[igrid, ifil, 2], "No closure"),
                (utime.cnn_post[igrid, ifil, 1], "CNN (post, DIF)"),
                (utime.cnn_post[igrid, ifil, 2], "CNN (post, DCF)"),
                (utime.ref[igrid, ifil, 2], "Reference"),
            ]
                icol += 1
                u = device(u)
                w = vorticity(u, setup)
                w = interpolate_ω_p(w, setup)
                w = w[Ip] |> Array
                colorrange = get_lims(w)
                ax = Axis(
                    fig[irow, icol];
                    title,
                    xticksvisible = false,
                    xticklabelsvisible = false,
                    yticksvisible = false,
                    yticklabelsvisible = false,
                    ylabel = "n = $nles",
                    ylabelvisible = icol == 1,
                    titlevisible = irow == 1,
                    aspect = DataAspect(),
                )
                heatmap!(ax, xplot..., w; colorrange)
                lines!(ax, box; linewidth = 3, color = Cycled(2)) # Red in palette
            end
        end
        fil = Φ isa FaceAverage ? "face-average" : "volume-average"
        tlab = round(solutions.t[itime]; digits = 1)
        Label(fig[0, 1:end], "Vorticity ($fil, t = $tlab)"; valign = :bottom, font = :bold)
        colgap!(fig.layout, 10)
        rowgap!(fig.layout, 10)
        display(fig)
        path = "$plotdir/les_fields"
        ispath(path) || mkpath(path)
        name = splatfileparts(; itime, filter = Φ)
        name = joinpath(path, name)
        fname = "$(name).png"
        save(fname, fig)
    end
end

# Plot vorticity
let
    doplot() || return
    nles = 64
    sample = namedtupleload(getdatafile(outdir, nles, FaceAverage(), dns_seeds_test[1]))
    setup = getsetup(; params, nles)
    u = sample.u[1] |> device
    w = vorticity(u, setup) |> Array |> Observable
    title = sample.t[1] |> string |> Observable
    fig = heatmap(w; axis = (; title))
    for i = 1:5:1000
        u = sample.u[i] |> device
        w[] = vorticity(u, setup) |> Array
        title[] = "t = $(round(sample.t[i]; digits = 2))"
        display(fig)
        sleep(0.05)
    end
end<|MERGE_RESOLUTION|>--- conflicted
+++ resolved
@@ -130,11 +130,7 @@
 if CUDA.functional()
     ## For running on a CUDA compatible GPU
     @info "Running on CUDA"
-<<<<<<< HEAD
     cuda_active = true
-=======
-    @info CUDA.versioninfo()
->>>>>>> a0f72f9b
     backend = CUDABackend()
     CUDA.allowscalar(false)
     device = x -> adapt(CuArray, x)
@@ -334,10 +330,7 @@
 let
     dotrain = conf["posteriori"]["dotrain"]
     nepoch = conf["posteriori"]["nepoch"]
-<<<<<<< HEAD
     nepoch = 20
-=======
->>>>>>> a0f72f9b
     dotrain && trainpost(;
         params,
         projectorders,

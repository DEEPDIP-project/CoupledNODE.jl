using Lux: Lux
using Random: Random
using IncompressibleNavierStokes: IncompressibleNavierStokes as INS
using ComponentArrays: ComponentArray

"""
    cnn(; setup, radii, channels, activations, use_bias, channel_augmenter = identity, rng = Random.default_rng())

Constructs a convolutional neural network model `closure(u, θ)` that predicts the commutator error (i.e. closure).

# Arguments
- `setup`: IncompressibleNavierStokes.jl setup
- `radii`: An array (size n_layers) with the radii of the kernels for the convolutional layers. Kernels will be symmetrical of size `2r+1`.
- `channels`: An array (size n_layers) with channel sizes for the convolutional layers.
- `activations`: An array (size n_layers) with activation functions for the convolutional layers.
- `use_bias`: An array (size n_layers) with booleans indicating whether to use bias in each convolutional layer.
- `rng`: A random number generator (default: `Random.default_rng()`).

# Returns
A tuple `(chain, params, state)` where
- `chain`: The constructed Lux.Chain model.
- `params`: The parameters of the model.
- `state`: The state of the model.
"""
function cnn(;
        T = Float32,
        D,
        data_ch,
        radii,
        channels,
        activations,
        use_bias,
        rng = Random.default_rng()
)
    r, c, σ, b = radii, channels, activations, use_bias

    # Weight initializer
    glorot_uniform_T(rng::Random.AbstractRNG, dims...) = Lux.glorot_uniform(rng, T, dims...)

    @assert length(c)==length(r)==length(σ)==length(b) "The number of channels, radii, activations, and use_bias must match"
    @assert c[end]==D "The number of output channels must match the data dimension"

    # Put the data channels at the beginning
    c = [data_ch; c]

    # Create convolutional closure model
    layers = (
        collocate,
        # convolutional layers
        (Lux.Conv(
             ntuple(α -> 2r[i] + 1, D),
             c[i] => c[i + 1],
             σ[i];
             use_bias = b[i],
             init_weight = glorot_uniform_T,
             pad = (ntuple(α -> 2r[i] + 1, D) .- 1) .÷ 2
<<<<<<< HEAD
         )
    for i in eachindex(r)
    )...,
=======
         ) for i in eachindex(r)
        )...,
        decollocate
>>>>>>> c3513f63
    )
    chain = Lux.Chain(layers...)
    params, state = Lux.setup(rng, chain)
    (chain, ComponentArray(params), state)
end

"""
Interpolate velocity components to volume centers.
"""
function collocate(u)
    sz..., D, _ = size(u)
    # for α = 1:D
    #     v = selectdim(u, D + 1, α)
    #     v = (v + circshift(v, ntuple(β -> α == β ? -1 : 0, D + 1))) / 2
    # end
    if D == 2
        a = selectdim(u, 3, 1)
        b = selectdim(u, 3, 2)
        a = (a .+ circshift(a, (1, 0, 0))) ./ 2
        b = (b .+ circshift(b, (0, 1, 0))) ./ 2
        a = reshape(a, sz..., 1, :)
        b = reshape(b, sz..., 1, :)
        cat(a, b; dims = 3)
    elseif D == 3
        a = selectdim(u, 4, 1)
        b = selectdim(u, 4, 2)
        c = selectdim(u, 4, 3)
        a = (a .+ circshift(a, (1, 0, 0, 0))) ./ 2
        b = (b .+ circshift(b, (0, 1, 0, 0))) ./ 2
        c = (c .+ circshift(c, (0, 0, 1, 0))) ./ 2
        a = reshape(a, sz..., 1, :)
        b = reshape(b, sz..., 1, :)
        c = reshape(c, sz..., 1, :)
        cat(a, b, c; dims = 4)
    end
end

"""
Interpolate closure force from volume centers to volume faces.
"""
function decollocate(u)
    sz..., D, _ = size(u)
    # for α = 1:D
    #     v = selectdim(u, D + 1, α)
    #     v = (v + circshift(v, ntuple(β -> α == β ? -1 : 0, D + 1))) / 2
    # end
    if D == 2
        a = selectdim(u, 3, 1)
        b = selectdim(u, 3, 2)
        a = (a .+ circshift(a, (-1, 0, 0))) ./ 2
        b = (b .+ circshift(b, (0, -1, 0))) ./ 2
        # a = circshift(a, (1, 0, 0)) .- a
        # b = circshift(b, (0, 1, 0)) .- b
        a = reshape(a, sz..., 1, :)
        b = reshape(b, sz..., 1, :)
        cat(a, b; dims = 3)
    elseif D == 3
        a = selectdim(u, 4, 1)
        b = selectdim(u, 4, 2)
        c = selectdim(u, 4, 3)
        a = (a .+ circshift(a, (-1, 0, 0, 0))) ./ 2
        b = (b .+ circshift(b, (0, -1, 0, 0))) ./ 2
        c = (c .+ circshift(c, (0, 0, -1, 0))) ./ 2
        # a = circshift(a, (1, 0, 0, 0)) .- a
        # b = circshift(b, (0, 1, 0, 0)) .- b
        # c = circshift(c, (0, 0, 1, 0)) .- c
        a = reshape(a, sz..., 1, :)
        b = reshape(b, sz..., 1, :)
        c = reshape(c, sz..., 1, :)
        cat(a, b, c; dims = 4)
    end
end<|MERGE_RESOLUTION|>--- conflicted
+++ resolved
@@ -45,8 +45,8 @@
 
     # Create convolutional closure model
     layers = (
-        collocate,
-        # convolutional layers
+    #collocate,
+    # convolutional layers
         (Lux.Conv(
              ntuple(α -> 2r[i] + 1, D),
              c[i] => c[i + 1],
@@ -54,15 +54,9 @@
              use_bias = b[i],
              init_weight = glorot_uniform_T,
              pad = (ntuple(α -> 2r[i] + 1, D) .- 1) .÷ 2
-<<<<<<< HEAD
-         )
-    for i in eachindex(r)
+         ) for i in eachindex(r)
     )...,
-=======
-         ) for i in eachindex(r)
-        )...,
-        decollocate
->>>>>>> c3513f63
+    #decollocate
     )
     chain = Lux.Chain(layers...)
     params, state = Lux.setup(rng, chain)

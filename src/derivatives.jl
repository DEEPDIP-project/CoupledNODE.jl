# Derivatives using finite differences
# TODO: [!] this has to be tested carefully

function first_derivatives(u, Δx, Δy = 0.0f0, Δz = 0.0f0)
    dims = ndims(u) - 1 # Subtract 1 for the batch dimension
    if dims == 1
        du_dx = similar(u)
        du_dx[2:(end - 1), :] = (u[3:end, :] - u[1:(end - 2), :])
        du_dx[1, :] = (u[2, :] - u[end, :])
        du_dx[end, :] = (u[1, :] - u[end - 1, :])
        return du_dx / (2 * Δx)
        # TODO add : for sample dimension for 2D and 3D
    elseif dims == 2
        du_dx = similar(u)
        du_dy = similar(u)

        du_dx[2:(end - 1), :] = (u[3:end, :] - u[1:(end - 2), :]) / (2 * Δx)
        du_dx[1, :] = (u[2, :] - u[end, :]) / (2 * Δx)
        du_dx[end, :] = (u[1, :] - u[end - 1, :]) / (2 * Δx)

        du_dy[:, 2:(end - 1)] = (u[:, 3:end] - u[:, 1:(end - 2)]) / (2 * Δy)
        du_dy[:, 1] = (u[:, 2] - u[:, end]) / (2 * Δy)
        du_dy[:, end] = (u[:, 1] - u[:, end - 1]) / (2 * Δy)

        return du_dx, du_dy
    elseif dims == 3
        du_dx = similar(u)
        du_dy = similar(u)
        du_dz = similar(u)

        du_dx[2:(end - 1), :, :] = (u[3:end, :, :] - u[1:(end - 2), :, :]) / (2 * Δx)
        du_dx[1, :, :] = (u[2, :, :] - u[end, :, :]) / (2 * Δx)
        du_dx[end, :, :] = (u[1, :, :] - u[end - 1, :, :]) / (2 * Δx)

        du_dy[:, 2:(end - 1), :] = (u[:, 3:end, :] - u[:, 1:(end - 2), :]) / (2 * Δy)
        du_dy[:, 1, :] = (u[:, 2, :] - u[:, end, :]) / (2 * Δy)
        du_dy[:, end, :] = (u[:, 1, :] - u[:, end - 1, :]) / (2 * Δy)

        du_dz[:, :, 2:(end - 1)] = (u[:, :, 3:end] - u[:, :, 1:(end - 2)]) / (2 * Δz)
        du_dz[:, :, 1] = (u[:, :, 2] - u[:, :, end]) / (2 * Δz)
        du_dz[:, :, end] = (u[:, :, 1] - u[:, :, end - 1]) / (2 * Δz)

        return du_dx, du_dy, du_dz
    else
        error("Unsupported number of dimensions: $dims")
    end
end

###  TODO: this function is never used. Remove?
#function second_derivatives(u, Δx, Δy)
#    # Use concatenation to avoid in-place operations
#    # Compute second derivative with respect to x
#    d2u_dx2_middle = (u[3:end, :, :] - 2 * u[2:(end - 1), :, :] + u[1:(end - 2), :, :]) /
#                     (Δx^2)
#    d2u_dx2_first = (u[2, :, :] - 2 * u[1, :, :] + u[end, :, :]) / (Δx^2)
#    d2u_dx2_last = (u[1, :, :] - 2 * u[end, :, :] + u[end - 1, :, :]) / (Δx^2)
#    # add a dimension of size 1 to the first and last dimension
#    d2u_dx2_first = reshape(d2u_dx2_first, 1, size(d2u_dx2_first)...)
#    d2u_dx2_last = reshape(d2u_dx2_last, 1, size(d2u_dx2_last)...)
#    # Concatenate
#    d2u_dx2 = cat(d2u_dx2_first, d2u_dx2_middle, d2u_dx2_last, dims = 1)
#
#    # Compute second derivative with respect to y
#    d2u_dy2_middle = (u[:, 3:end, :] - 2 * u[:, 2:(end - 1), :] + u[:, 1:(end - 2), :]) /
#                     (Δy^2)
#    d2u_dy2_first = (u[:, 2, :] - 2 * u[:, 1, :] + u[:, end, :]) / (Δy^2)
#    d2u_dy2_last = (u[:, 1, :] - 2 * u[:, end, :] + u[:, end - 1, :]) / (Δy^2)
#    # add a dimension of size 1 to the first and last dimension
#    d2u_dy2_first = reshape(d2u_dy2_first,
#        size(d2u_dy2_first, 1),
#        1,
#        size(d2u_dy2_first, 2))
#    d2u_dy2_last = reshape(d2u_dy2_last, size(d2u_dy2_last, 1), 1, size(d2u_dy2_last, 2))
#    # Concatenate
#    d2u_dy2 = cat(d2u_dy2_first, d2u_dy2_middle, d2u_dy2_last, dims = 2)
#
#    return d2u_dx2, d2u_dy2
#end
<<<<<<< HEAD

function add_dim_1(x)
    return reshape(x, 1, size(x)...)
end

function add_dim_2(x)
    s = size(x)
    return reshape(x, s[1], 1, s[2:end]...)
end

function add_dim_3(x)
    s = size(x)
    return reshape(x, s[1:2]..., 1, s[3:end]...)
end

function circular_pad(u, dims)
    if dims == 1
        u_padded = vcat(add_dim_1(u[end, :]), u, add_dim_1(u[1, :]))
    elseif dims == 2
        u_padded = vcat(add_dim_1(u[end, :, :]), u, add_dim_1(u[1, :, :]))
        u_padded = hcat(
            add_dim_2(u_padded[:, end, :]), u_padded, add_dim_2(u_padded[:, 1, :]))
    elseif dims == 3
        u_padded = vcat(add_dim_1(u[end, :, :, :]), u, add_dim_1(u[1, :, :, :]))
        u_padded = hcat(
            add_dim_2(u_padded[:, end, :, :]), u_padded, add_dim_2(u_padded[:, 1, :, :]))
        u_padded = cat(add_dim_3(u_padded[:, :, end, :]), u_padded,
            add_dim_3(u_padded[:, :, 1, :]), dims = 3)
    end
    return u_padded
end

function Laplacian(u, Δx2, Δy2 = 0.0, Δz2 = 0.0)
    dims = ndims(u) - 1  # Subtract 1 for the batch dimension
    up = circular_pad(u, dims)
    d2u = similar(up)

    if dims == 1
        d2u[2:(end - 1), :] = (up[3:end, :] - 2 * up[2:(end - 1), :] +
                               up[1:(end - 2), :])

        return d2u[2:(end - 1), :] / Δx2
    elseif dims == 2
        d2u[2:(end - 1), :, :] = (up[3:end, :, :] - 2 * up[2:(end - 1), :, :] +
                                  up[1:(end - 2), :, :])
        d2u[:, 2:(end - 1), :] += (up[:, 3:end, :] - 2 * up[:, 2:(end - 1), :] +
                                   up[:, 1:(end - 2), :])
        return d2u[2:(end - 1), 2:(end - 1), :] / (Δx2 + Δy2)
    elseif dims == 3
        d2u[:, :, 2:(end - 1), :] += (up[:, :, 3:end, :] - 2 * up[:, :, 2:(end - 1), :] +
                                      up[:, :, 1:(end - 2), :])
        return d2u[2:(end - 1), 2:(end - 1), 2:(end - 1), :] / (Δx2 + Δy2 + Δz2)
    end
=======
function second_derivatives(u, Δx, Δy)
    # Use concatenation to avoid in-place operations
    # Compute second derivative with respect to x
    d2u_dx2_middle = (u[3:end, :, :] - 2 * u[2:(end - 1), :, :] + u[1:(end - 2), :, :]) /
                     (Δx^2)
    d2u_dx2_first = (u[2, :, :] - 2 * u[1, :, :] + u[end, :, :]) / (Δx^2)
    d2u_dx2_last = (u[1, :, :] - 2 * u[end, :, :] + u[end - 1, :, :]) / (Δx^2)
    # add a dimension of size 1 to the first and last dimension
    d2u_dx2_first = reshape(d2u_dx2_first, 1, size(d2u_dx2_first)...)
    d2u_dx2_last = reshape(d2u_dx2_last, 1, size(d2u_dx2_last)...)
    # Concatenate
    d2u_dx2 = cat(d2u_dx2_first, d2u_dx2_middle, d2u_dx2_last, dims = 1)

    # Compute second derivative with respect to y
    d2u_dy2_middle = (u[:, 3:end, :] - 2 * u[:, 2:(end - 1), :] + u[:, 1:(end - 2), :]) /
                     (Δy^2)
    d2u_dy2_first = (u[:, 2, :] - 2 * u[:, 1, :] + u[:, end, :]) / (Δy^2)
    d2u_dy2_last = (u[:, 1, :] - 2 * u[:, end, :] + u[:, end - 1, :]) / (Δy^2)
    # add a dimension of size 1 to the first and last dimension
    d2u_dy2_first = reshape(d2u_dy2_first,
        size(d2u_dy2_first, 1),
        1,
        size(d2u_dy2_first, 2))
    d2u_dy2_last = reshape(d2u_dy2_last, size(d2u_dy2_last, 1), 1, size(d2u_dy2_last, 2))
    # Concatenate
    d2u_dy2 = cat(d2u_dy2_first, d2u_dy2_middle, d2u_dy2_last, dims = 2)

    return d2u_dx2, d2u_dy2
end

function Laplacian_old(u, Δx, Δy)
    d2u_dx2, d2u_dy2 = second_derivatives(u, Δx, Δy)
    return d2u_dx2 + d2u_dy2
end

function circular_pad(u)
    add_dim_1(x) = reshape(x, 1, size(x)...)
    add_dim_2(x) = reshape(x, size(x, 1), 1, size(x, 2))
    u_padded = vcat(add_dim_1(u[end, :, :]), u, add_dim_1(u[1, :, :]))
    u_padded = hcat(add_dim_2(u_padded[:, end, :]), u_padded, add_dim_2(u_padded[:, 1, :]))
    return u_padded
end

function Laplacian(u, Δx2, Δy2)
    up = circular_pad(u)
    d2u = similar(up)

    d2u[2:(end - 1), :, :] = (up[3:end, :, :] - 2 * up[2:(end - 1), :, :] +
                              up[1:(end - 2), :, :])
    d2u[:, 2:(end - 1), :] += (up[:, 3:end, :] - 2 * up[:, 2:(end - 1), :] +
                               up[:, 1:(end - 2), :])

    return d2u[2:(end - 1), 2:(end - 1), :] / (Δx2 + Δy2)
>>>>>>> f21630a0
end<|MERGE_RESOLUTION|>--- conflicted
+++ resolved
@@ -76,7 +76,6 @@
 #
 #    return d2u_dx2, d2u_dy2
 #end
-<<<<<<< HEAD
 
 function add_dim_1(x)
     return reshape(x, 1, size(x)...)
@@ -130,40 +129,6 @@
                                       up[:, :, 1:(end - 2), :])
         return d2u[2:(end - 1), 2:(end - 1), 2:(end - 1), :] / (Δx2 + Δy2 + Δz2)
     end
-=======
-function second_derivatives(u, Δx, Δy)
-    # Use concatenation to avoid in-place operations
-    # Compute second derivative with respect to x
-    d2u_dx2_middle = (u[3:end, :, :] - 2 * u[2:(end - 1), :, :] + u[1:(end - 2), :, :]) /
-                     (Δx^2)
-    d2u_dx2_first = (u[2, :, :] - 2 * u[1, :, :] + u[end, :, :]) / (Δx^2)
-    d2u_dx2_last = (u[1, :, :] - 2 * u[end, :, :] + u[end - 1, :, :]) / (Δx^2)
-    # add a dimension of size 1 to the first and last dimension
-    d2u_dx2_first = reshape(d2u_dx2_first, 1, size(d2u_dx2_first)...)
-    d2u_dx2_last = reshape(d2u_dx2_last, 1, size(d2u_dx2_last)...)
-    # Concatenate
-    d2u_dx2 = cat(d2u_dx2_first, d2u_dx2_middle, d2u_dx2_last, dims = 1)
-
-    # Compute second derivative with respect to y
-    d2u_dy2_middle = (u[:, 3:end, :] - 2 * u[:, 2:(end - 1), :] + u[:, 1:(end - 2), :]) /
-                     (Δy^2)
-    d2u_dy2_first = (u[:, 2, :] - 2 * u[:, 1, :] + u[:, end, :]) / (Δy^2)
-    d2u_dy2_last = (u[:, 1, :] - 2 * u[:, end, :] + u[:, end - 1, :]) / (Δy^2)
-    # add a dimension of size 1 to the first and last dimension
-    d2u_dy2_first = reshape(d2u_dy2_first,
-        size(d2u_dy2_first, 1),
-        1,
-        size(d2u_dy2_first, 2))
-    d2u_dy2_last = reshape(d2u_dy2_last, size(d2u_dy2_last, 1), 1, size(d2u_dy2_last, 2))
-    # Concatenate
-    d2u_dy2 = cat(d2u_dy2_first, d2u_dy2_middle, d2u_dy2_last, dims = 2)
-
-    return d2u_dx2, d2u_dy2
-end
-
-function Laplacian_old(u, Δx, Δy)
-    d2u_dx2, d2u_dy2 = second_derivatives(u, Δx, Δy)
-    return d2u_dx2 + d2u_dy2
 end
 
 function circular_pad(u)
@@ -184,5 +149,4 @@
                                up[:, 1:(end - 2), :])
 
     return d2u[2:(end - 1), 2:(end - 1), :] / (Δx2 + Δy2)
->>>>>>> f21630a0
 end